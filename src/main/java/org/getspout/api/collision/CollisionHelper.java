package org.getspout.api.collision;

import org.getspout.api.math.MathHelper;
import org.getspout.api.math.Vector3;
import org.getspout.api.math.Vector3m;

public class CollisionHelper {
	/**
	 * Checks the collision between two BoundingBoxes
	 *
	 * @param a
	 * @param b
	 * @return
	 */
	public static boolean checkCollision(BoundingBox a, BoundingBox b) {
		return a.min.compareTo(b.max) <= 0 && a.max.compareTo(b.min) >= 0;
	}

	/**
	 * Checks the collision between a BoundingBox and a BoundingSphere
	 *
	 * @param a
	 * @param b
	 * @return
	 */
	public static boolean checkCollision(BoundingBox a, BoundingSphere b) {
		//Implementation of Arvo's Algorithm
		//http://www.gamasutra.com/view/feature/3383/simple_intersection_tests_for_games.php?page=4
		double s, d = 0;

		if (b.center.getX() < a.min.getX()) {
			s = b.center.getX() - a.min.getX();
			d += s * s;

		} else if (b.center.getX() > a.max.getX()) {
			s = b.center.getX() - a.max.getX();
			d += s * s;
		}

		if (b.center.getY() < a.min.getY()) {
			s = b.center.getY() - a.min.getY();
			d += s * s;

		} else if (b.center.getY() > a.max.getY()) {
			s = b.center.getY() - a.max.getY();
			d += s * s;
		}

		if (b.center.getZ() < a.min.getZ()) {
			s = b.center.getZ() - a.min.getZ();
			d += s * s;

		} else if (b.center.getZ() > a.max.getZ()) {
			s = b.center.getZ() - a.max.getZ();
			d += s * s;
		}

		return d <= b.radius * b.radius;
	}

	/**
	 * Checks if a bounding box and a line segment collide.
	 * Based off of people.csail.mit.edu/amy/papers/box-jgt.ps
	 * 
	 * There must be a better way to do this.
	 * 
	 * @param a
	 * @param b
	 * @return 
	 */
	public static boolean checkCollision(BoundingBox a, Segment b) {
		Vector3 box = a.max.subtract(a.min);
		Vector3 seg = b.endpoint.subtract(b.origin);
		Vector3 m = b.origin.add(b.endpoint).subtract(a.max).subtract(a.min);

		// Try world coordinate axes as separating axes
		float adx = Math.abs(seg.getX());
		if (Math.abs(m.getX()) > box.getX() + adx) {
			return false;
		}
		float ady = Math.abs(seg.getY());
		if (Math.abs(m.getY()) > box.getY() + ady) {
			return false;
		}
		float adz = Math.abs(seg.getZ());
		if (Math.abs(m.getZ()) > box.getZ() + adz) {
			return false;
		}

		// Add in an epsilon term to counteract arithmetic errors when segment is
		// (near) parallel to a coordinate axis (see text for detail)
		adx += MathHelper.FLT_EPSILON;
		ady += MathHelper.FLT_EPSILON;
		adz += MathHelper.FLT_EPSILON;

		// Try cross products of segment direction vector with coordinate axes
		if (Math.abs(m.getY() * seg.getZ() - m.getZ() * seg.getY()) > box.getY() * adz + box.getZ() * ady) {
			return false;
		}
		if (Math.abs(m.getZ() * seg.getX() - m.getX() * seg.getZ()) > box.getX() * adz + box.getZ() * adx) {
			return false;
		}

		if (Math.abs(m.getX() * seg.getY() - m.getY() * seg.getX()) > box.getX() * ady + box.getY() * adx) {
			return false;
		}

		// No separating axis found; segment must be overlapping AABB
		return true;

	}

	public static boolean checkCollision(BoundingBox a, Ray b) {
		return getCollision(a, b) != null;
	}

	public static boolean checkCollision(BoundingBox a, Plane b) {
		boolean pos = (b.distance(a.min) > 0);
		return pos != (b.distance(a.max) > 0) //Planes that are axis-aligned. most cases
			|| pos != (b.distance(new Vector3(a.max.getX(), a.min.getY(), a.min.getZ())) > 0)
			|| pos != (b.distance(new Vector3(a.min.getX(), a.max.getY(), a.min.getZ())) > 0)
			|| pos != (b.distance(new Vector3(a.min.getX(), a.min.getY(), a.max.getZ())) > 0)
			|| pos != (b.distance(new Vector3(a.min.getX(), a.max.getY(), a.max.getZ())) > 0)
			|| pos != (b.distance(new Vector3(a.max.getX(), a.min.getY(), a.max.getZ())) > 0)
			|| pos != (b.distance(new Vector3(a.max.getX(), a.max.getY(), a.min.getZ())) > 0);
	}

	/**
	 * Checks the collision between two BoundingSpheres
	 *
	 * @param a
	 * @param b
	 * @return
	 */
	public static boolean checkCollision(BoundingSphere a, BoundingSphere b) {
		double radsum = a.radius + b.radius;
		return radsum * radsum >= a.center.subtract(b.center).lengthSquared();
	}

	/**
	 * Checks the collision between a BoundingSphere and a Segment.
	 * 
	 * @param a
	 * @param b
	 * @return 
	 */
	public static boolean checkCollision(BoundingSphere a, Segment b) {
		Vector3 m = b.origin.subtract(a.center);
		Vector3 l = b.endpoint.subtract(b.origin);
		float lnorm = l.fastLength();
		Vector3 d = l.scale(1f / lnorm);

		float e = m.dot(d);
		float f = (float) (m.dot(m) - (a.radius * a.radius));

		// Exit if r’s origin outside s (c > 0) and r pointing away from s (b > 0)
		if (f > 0.0f && e > 0.0f) {
			return false;
		}
		float discr = e * e - f;

		// A negative discriminant corresponds to ray missing sphere
		if (discr < 0.0f) {
			return false;
		}

		//Check that the intersection is not past the segment 
		return (-e - MathHelper.sqrt(discr)) <= lnorm;
	}

	/**
	 * Checks collision between a BoundingSphere and a Ray.
	 * 
	 * @param a
	 * @param b
	 * @return 
	 */
	public static boolean checkCollision(BoundingSphere a, Ray b) {
		Vector3 m = b.origin.subtract(a.center);
		float e = m.dot(b.direction);
		float f = (float) (m.dot(m) - (a.radius * a.radius));

		// Exit if r’s origin outside s (c > 0) and r pointing away from s (b > 0)
		if (f > 0.0f && e > 0.0f) {
			return false;
		}
		float discr = e * e - f;

		// A negative discriminant corresponds to ray missing sphere
		if (discr < 0.0f) {
			return false;
		}

		// Ray now found to intersect sphere
		return true;
	}

	public static boolean checkCollision(BoundingSphere a, Plane b) {
		return b.distance(a.center) <= a.radius;
	}

	/**
	 * Checks for a collision between two line segments.
	 * RoyAwesome says rays are line segments.
	 * 
	 * <Afforess_> Perhaps Roy needs to brush up on geometry then
	 * 
	 * Code based on http://www.bryceboe.com/2006/10/23/line-segment-intersection-algorithm/
	 * 
	 * @param a
	 * @param b
	 * @return 
	 */
	public static boolean checkCollision(Segment a, Segment b) {
		return (ccw(a.origin, b.origin, b.endpoint) != ccw(a.endpoint, b.origin, b.endpoint))
			&& (ccw(b.origin, a.origin, a.endpoint) != ccw(b.endpoint, a.origin, a.endpoint));
	}

	/**
	 * Checks if 3 points are counterclockwise.
	 * (A helper for a helper method)
	 * @param a
	 * @param b
	 * @param c
	 * @return 
	 */
	private static boolean ccw(Vector3 a, Vector3 b, Vector3 c) {
		//This is Java lisp
		return (c.getY() - a.getY()) * (b.getX() - a.getX())
			< (b.getY() - a.getY()) * (c.getX() - a.getX())
			|| (c.getY() - a.getY()) * (b.getZ() - a.getZ())
			< ((b.getY() - a.getY()) * (c.getZ() - a.getZ()));

	}

	public static boolean checkCollision(Segment a, Plane b) {
		return (b.distance(a.origin) > 0) != (b.distance(a.endpoint) > 0);
	}

	public static boolean checkCollision(Plane a, Plane b) {
		return !a.normal.equals(b.normal) && !a.normal.equals(b.normal.scale(-1));
	}

<<<<<<< HEAD
	
	public static Vector3 getCollision(BoundingSphere a, BoundingBox b){
		//TODO implement this
		return null;
	}
	
	public static Vector3 getCollision(BoundingBox a, Plane b){
		//TODO this
		return null;
	}
	
	public static Vector3 getCollision(BoundingSphere a, BoundingSphere b){
		//TODO this
		return null;
	}
	
	public static Vector3 getCollision(BoundingBox a, Segment b){
		//TODO this
		return null;
	}
	
	public static Vector3 getCollision(BoundingSphere a, Plane b){
		//TODO this
		return null;
	}
	
	public static Vector3 getCollision(Plane a, Plane b){
		//TODO this
		return null;
	}
	
	public static Vector3 getCollision(Plane a, Ray b){
		//TODO this
		return null;
	}
	
	public static Vector3 getCollision(Plane a, Segment b){
		//TODO this
		return null;
	}
	
	public static Vector3 getCollision(Ray a, Ray b){
		//TODO this
		return null;
	}
	
	public static Vector3 getCollision(Segment a, Segment b){
		//TODO this
		return null;
=======
	/**
	 * Gets the intersection between two BoundingBoxes.
	 * Null will be returned if there's no collision.
	 * 
	 * Inspiration taken from:
	 * http://clb.demon.fi/MathGeoLib/docs/AABB.cpp_code.html#876
	 * http://tekpool.wordpress.com/2006/10/12/rectangle-intersection-find-the-intersecting-rectangle/
	 * 
	 * @param a
	 * @param b
	 * @return
	 */
	public static BoundingBox getIntersection(BoundingBox a, BoundingBox b) {
		if ( ! checkCollision(a, b)) return null;
		
		Vector3 intersectionMin = new Vector3(
			Math.max(a.min.getX(), b.min.getX()),
			Math.max(a.min.getY(), b.min.getY()),
			Math.max(a.min.getZ(), b.min.getZ())
		);
		
		Vector3 intersectionMax = new Vector3(
			Math.min(a.max.getX(), b.max.getX()),
			Math.min(a.max.getY(), b.max.getY()),
			Math.min(a.max.getZ(), b.max.getZ())
		);

		return new BoundingBox(intersectionMin, intersectionMax);
	}
	
	/**
	 * Gets the collision point between two BoundingBoxes.
	 * @param a
	 * @param b
	 * @return
	 */
	public static Vector3 getCollision(BoundingBox a, BoundingBox b) {
		BoundingBox intersection = getIntersection(a, b);
		if (intersection == null) return null;
		Vector3m ret = new Vector3m(intersection.min);
		ret.add(intersection.max);
		ret.scale(0.5f);
		return ret;
>>>>>>> 575d0c03
	}
	
	public static Vector3 getCollision(BoundingBox a, Ray b) {
		float tmin = 0.0f;
		float tmax = Float.MAX_VALUE;

		//Check X slab
		if ((Math.abs(b.direction.getX()) < MathHelper.FLT_EPSILON)
			&& (b.origin.getX() < a.min.getX() || b.origin.getX() > a.max.getX())) {
			return null;
		}
		float ood = 1.0f / b.direction.getX();
		float t1 = (a.min.getX() - b.origin.getX()) * ood;
		float t2 = (a.max.getX() - b.origin.getX()) * ood;
		if (t1 > t2) {
			float t2b = t2;
			t2 = t1;
			t1 = t2b;
		}
		if (t1 > tmin) {
			tmin = t1;
		}
		if (t2 > tmax) {
			tmax = t2;
		}
		if (tmin > tmax) {
			return null;
		}

		//Check Y slab
		if ((Math.abs(b.direction.getY()) < MathHelper.FLT_EPSILON)
			&& (b.origin.getY() < a.min.getY() || b.origin.getY() > a.max.getY())) {
			return null;
		}
		ood = 1.0f / b.direction.getY();
		t1 = (a.min.getY() - b.origin.getY()) * ood;
		t2 = (a.max.getY() - b.origin.getY()) * ood;
		if (t1 > t2) {
			float t2b = t2;
			t2 = t1;
			t1 = t2b;
		}
		if (t1 > tmin) {
			tmin = t1;
		}
		if (t2 > tmax) {
			tmax = t2;
		}
		if (tmin > tmax) {
			return null;
		}

		//Check Z slab
		if ((Math.abs(b.direction.getZ()) < MathHelper.FLT_EPSILON)
			&& (b.origin.getZ() < a.min.getZ() || b.origin.getZ() > a.max.getZ())) {
			return null;
		}
		ood = 1.0f / b.direction.getZ();
		t1 = (a.min.getZ() - b.origin.getZ()) * ood;
		t2 = (a.max.getZ() - b.origin.getZ()) * ood;
		if (t1 > t2) {
			float t2b = t2;
			t2 = t1;
			t1 = t2b;
		}
		if (t1 > tmin) {
			tmin = t1;
		}
		if (t2 > tmax) {
			tmax = t2;
		}
		if (tmin > tmax) {
			return null;
		}

		// Ray intersects all 3 slabs. Return point (q) and intersection t value (tmin)
		Vector3 q = b.origin.add(b.direction.scale(tmin));
		return q;
	}

	/**
	 * Gets the collision point between a
	 * BoundingSphere and a Segment.
	 * 
	 * Taken from Real-Time Collision Detection.
	 * 
	 * @param a
	 * @param b
	 * @return 
	 */
	public static Vector3 getCollision(BoundingSphere a, Segment b) {
		Vector3 m = b.origin.subtract(a.center);
		Vector3 l = b.endpoint.subtract(b.origin);
		Vector3 d = l.scale(1f / l.fastLength());

		float e = m.dot(d);
		float f = (float) (m.dot(m) - (a.radius * a.radius));

		// Exit if r’s origin outside s (c > 0) and r pointing away from s (b > 0)
		if (f > 0.0f && e > 0.0f) {
			return null;
		}
		float discr = e * e - f;

		// A negative discriminant corresponds to ray missing sphere
		if (discr < 0.0f) {
			return null;
		}

		// Ray now found to intersect sphere, compute smallest t value of intersection
		float t = (float) (-e - MathHelper.sqrt(discr));

		// If t is negative, ray started inside sphere so clamp t to zero
		if (t < 0.0f) {
			t = 0.0f;
		}
		return b.origin.add(d.scale(t));
	}

	/**
	 * Gets the point of collision between a BoundingSphere
	 * and a Ray.
	 * 
	 * @param a
	 * @param b
	 * @return 
	 */
	public static Vector3 getCollision(BoundingSphere a, Ray b) {
		Vector3 m = b.origin.subtract(a.center);
		float e = m.dot(b.direction);
		float f = (float) (m.dot(m) - (a.radius * a.radius));

		// Exit if r’s origin outside s (c > 0) and r pointing away from s (b > 0)
		if (f > 0.0f && e > 0.0f) {
			return null;
		}
		float discr = e * e - f;

		// A negative discriminant corresponds to ray missing sphere
		if (discr < 0.0f) {
			return null;
		}

		// Ray now found to intersect sphere, compute smallest t value of intersection
		float t = (float) (-e - MathHelper.sqrt(discr));

		// If t is negative, ray started inside sphere so clamp t to zero
		if (t < 0.0f) {
			t = 0.0f;
		}
		return b.origin.add(b.direction.scale(t));
	}

	/**
	 * Returns true if the BoundingBox contains the other BoundingBox.
	 * 
	 * @param a
	 * @param b
	 * @return 
	 */
	public static boolean contains(BoundingBox a, BoundingBox b) {
		return (a.min.compareTo(b.min) >= 0 && a.max.compareTo(b.max) >= 0);
	}

	/**
	 * Returns true if the BoundingBox contains the BoundingSphere.
	 * 
	 * @param a
	 * @param b
	 * @return 
	 */
	public static boolean contains(BoundingBox a, BoundingSphere b) {
		Vector3 zeroed = a.max.subtract(a.min);
		Vector3 newCenter = b.center.subtract(a.min);
		return (newCenter.getX() - b.radius) <= 0
			&& zeroed.getX() <= (newCenter.getX() + b.radius)
			&& (newCenter.getY() - b.radius) <= 0
			&& zeroed.getY() <= (newCenter.getY() + b.radius)
			&& (newCenter.getZ() - b.radius) <= 0
			&& zeroed.getZ() <= (newCenter.getZ() + b.radius);
	}

	/**
	 * Checks if a box contains a Plane
	 * 
	 * Will always return false.
	 * 
	 * @param a
	 * @param b
	 * @return 
	 */
	public static boolean contains(BoundingBox a, Plane b) {
		return false;
	}
	
	/**
	 * Checks if a BoundingBox will contain a Ray
	 * 
	 * Will always return false.
	 * 
	 * @param a
	 * @param b
	 * @return 
	 */
	public static boolean contains(BoundingBox a, Ray b) {
		return false;
	}
	
	/**
	 * Returns true if the BoundingBox contains the Segment.
	 * 
	 * @param a
	 * @param b
	 * @return 
	 */
	public static boolean contains(BoundingBox a, Segment b) {
		return (a.containsPoint(b.origin) && a.containsPoint(b.endpoint));
	}

	/**
	 * Returns true if the BoundingSphere contains the BoundingSphere.
	 * 
	 * @param a
	 * @param b
	 * @return 
	 */
	public static boolean contains(BoundingSphere a, BoundingSphere b) {
		return b.center.subtract(a.center).lengthSquared() 
			+ (b.radius * b.radius) < a.radius * a.radius;
	}

	public static boolean contains(BoundingSphere a, Plane b) {
		return false;
	}

	/**
	 * Joke's getting old.
	 * @param a
	 * @param b
	 * @return 
	 */
	public static boolean contains(BoundingSphere a, Ray b) {
		return false;
	}

	public static boolean contains(BoundingSphere a, Segment b) {
		return a.containsPoint(b.origin) && a.containsPoint(b.endpoint);
	}

	public static boolean contains(Plane a, Plane b) {
		return a.normal.equals(b.normal) || a.normal.equals(b.normal.scale(-1));
	}

	public static boolean contains(Plane a, Ray b) {
		return a.containsPoint(b.origin) && a.containsPoint(b.origin.add(b.direction));
	}

	public static boolean contains(Plane a, Segment b) {
		return a.containsPoint(b.origin) && a.containsPoint(b.endpoint);
	}

	public static boolean contains(Ray a, Ray b) {
		return a.containsPoint(b.origin) && a.containsPoint(b.origin.add(b.direction));
	}

	public static boolean contains(Ray a, Segment b) {
		return a.contains(a) && a.contains(b);
	}

	public static boolean contains(Segment a, Segment b) {
		return a.containsPoint(b.origin) && a.containsPoint(b.endpoint);
	}

	public static boolean contains(BoundingBox a, Vector3 b) {
		return a.max.subtract(a.min).compareTo(b.subtract(a.min)) > 0;
	}

	public static boolean contains(BoundingSphere a, Vector3 b) {
		return a.center.subtract(b).lengthSquared() <= a.radius * a.radius;
	}

	public static boolean contains(Plane a, Vector3 b) {
		return a.distance(b) < MathHelper.FLT_EPSILON;
	}

	public static boolean contains(Ray a, Vector3 b) {
		return b.subtract(a.origin).normalize().equals(a.direction);
	}

	public static boolean contains(Segment a, Vector3 b) {
		return a.endpoint.subtract(a.origin).normalize().equals(b.subtract(a.origin).normalize()); //There must be a better way
	}
}
<|MERGE_RESOLUTION|>--- conflicted
+++ resolved
@@ -1,631 +1,630 @@
-package org.getspout.api.collision;
-
-import org.getspout.api.math.MathHelper;
-import org.getspout.api.math.Vector3;
-import org.getspout.api.math.Vector3m;
-
-public class CollisionHelper {
-	/**
-	 * Checks the collision between two BoundingBoxes
-	 *
-	 * @param a
-	 * @param b
-	 * @return
-	 */
-	public static boolean checkCollision(BoundingBox a, BoundingBox b) {
-		return a.min.compareTo(b.max) <= 0 && a.max.compareTo(b.min) >= 0;
-	}
-
-	/**
-	 * Checks the collision between a BoundingBox and a BoundingSphere
-	 *
-	 * @param a
-	 * @param b
-	 * @return
-	 */
-	public static boolean checkCollision(BoundingBox a, BoundingSphere b) {
-		//Implementation of Arvo's Algorithm
-		//http://www.gamasutra.com/view/feature/3383/simple_intersection_tests_for_games.php?page=4
-		double s, d = 0;
-
-		if (b.center.getX() < a.min.getX()) {
-			s = b.center.getX() - a.min.getX();
-			d += s * s;
-
-		} else if (b.center.getX() > a.max.getX()) {
-			s = b.center.getX() - a.max.getX();
-			d += s * s;
-		}
-
-		if (b.center.getY() < a.min.getY()) {
-			s = b.center.getY() - a.min.getY();
-			d += s * s;
-
-		} else if (b.center.getY() > a.max.getY()) {
-			s = b.center.getY() - a.max.getY();
-			d += s * s;
-		}
-
-		if (b.center.getZ() < a.min.getZ()) {
-			s = b.center.getZ() - a.min.getZ();
-			d += s * s;
-
-		} else if (b.center.getZ() > a.max.getZ()) {
-			s = b.center.getZ() - a.max.getZ();
-			d += s * s;
-		}
-
-		return d <= b.radius * b.radius;
-	}
-
-	/**
-	 * Checks if a bounding box and a line segment collide.
-	 * Based off of people.csail.mit.edu/amy/papers/box-jgt.ps
-	 * 
-	 * There must be a better way to do this.
-	 * 
-	 * @param a
-	 * @param b
-	 * @return 
-	 */
-	public static boolean checkCollision(BoundingBox a, Segment b) {
-		Vector3 box = a.max.subtract(a.min);
-		Vector3 seg = b.endpoint.subtract(b.origin);
-		Vector3 m = b.origin.add(b.endpoint).subtract(a.max).subtract(a.min);
-
-		// Try world coordinate axes as separating axes
-		float adx = Math.abs(seg.getX());
-		if (Math.abs(m.getX()) > box.getX() + adx) {
-			return false;
-		}
-		float ady = Math.abs(seg.getY());
-		if (Math.abs(m.getY()) > box.getY() + ady) {
-			return false;
-		}
-		float adz = Math.abs(seg.getZ());
-		if (Math.abs(m.getZ()) > box.getZ() + adz) {
-			return false;
-		}
-
-		// Add in an epsilon term to counteract arithmetic errors when segment is
-		// (near) parallel to a coordinate axis (see text for detail)
-		adx += MathHelper.FLT_EPSILON;
-		ady += MathHelper.FLT_EPSILON;
-		adz += MathHelper.FLT_EPSILON;
-
-		// Try cross products of segment direction vector with coordinate axes
-		if (Math.abs(m.getY() * seg.getZ() - m.getZ() * seg.getY()) > box.getY() * adz + box.getZ() * ady) {
-			return false;
-		}
-		if (Math.abs(m.getZ() * seg.getX() - m.getX() * seg.getZ()) > box.getX() * adz + box.getZ() * adx) {
-			return false;
-		}
-
-		if (Math.abs(m.getX() * seg.getY() - m.getY() * seg.getX()) > box.getX() * ady + box.getY() * adx) {
-			return false;
-		}
-
-		// No separating axis found; segment must be overlapping AABB
-		return true;
-
-	}
-
-	public static boolean checkCollision(BoundingBox a, Ray b) {
-		return getCollision(a, b) != null;
-	}
-
-	public static boolean checkCollision(BoundingBox a, Plane b) {
-		boolean pos = (b.distance(a.min) > 0);
-		return pos != (b.distance(a.max) > 0) //Planes that are axis-aligned. most cases
-			|| pos != (b.distance(new Vector3(a.max.getX(), a.min.getY(), a.min.getZ())) > 0)
-			|| pos != (b.distance(new Vector3(a.min.getX(), a.max.getY(), a.min.getZ())) > 0)
-			|| pos != (b.distance(new Vector3(a.min.getX(), a.min.getY(), a.max.getZ())) > 0)
-			|| pos != (b.distance(new Vector3(a.min.getX(), a.max.getY(), a.max.getZ())) > 0)
-			|| pos != (b.distance(new Vector3(a.max.getX(), a.min.getY(), a.max.getZ())) > 0)
-			|| pos != (b.distance(new Vector3(a.max.getX(), a.max.getY(), a.min.getZ())) > 0);
-	}
-
-	/**
-	 * Checks the collision between two BoundingSpheres
-	 *
-	 * @param a
-	 * @param b
-	 * @return
-	 */
-	public static boolean checkCollision(BoundingSphere a, BoundingSphere b) {
-		double radsum = a.radius + b.radius;
-		return radsum * radsum >= a.center.subtract(b.center).lengthSquared();
-	}
-
-	/**
-	 * Checks the collision between a BoundingSphere and a Segment.
-	 * 
-	 * @param a
-	 * @param b
-	 * @return 
-	 */
-	public static boolean checkCollision(BoundingSphere a, Segment b) {
-		Vector3 m = b.origin.subtract(a.center);
-		Vector3 l = b.endpoint.subtract(b.origin);
-		float lnorm = l.fastLength();
-		Vector3 d = l.scale(1f / lnorm);
-
-		float e = m.dot(d);
-		float f = (float) (m.dot(m) - (a.radius * a.radius));
-
-		// Exit if r’s origin outside s (c > 0) and r pointing away from s (b > 0)
-		if (f > 0.0f && e > 0.0f) {
-			return false;
-		}
-		float discr = e * e - f;
-
-		// A negative discriminant corresponds to ray missing sphere
-		if (discr < 0.0f) {
-			return false;
-		}
-
-		//Check that the intersection is not past the segment 
-		return (-e - MathHelper.sqrt(discr)) <= lnorm;
-	}
-
-	/**
-	 * Checks collision between a BoundingSphere and a Ray.
-	 * 
-	 * @param a
-	 * @param b
-	 * @return 
-	 */
-	public static boolean checkCollision(BoundingSphere a, Ray b) {
-		Vector3 m = b.origin.subtract(a.center);
-		float e = m.dot(b.direction);
-		float f = (float) (m.dot(m) - (a.radius * a.radius));
-
-		// Exit if r’s origin outside s (c > 0) and r pointing away from s (b > 0)
-		if (f > 0.0f && e > 0.0f) {
-			return false;
-		}
-		float discr = e * e - f;
-
-		// A negative discriminant corresponds to ray missing sphere
-		if (discr < 0.0f) {
-			return false;
-		}
-
-		// Ray now found to intersect sphere
-		return true;
-	}
-
-	public static boolean checkCollision(BoundingSphere a, Plane b) {
-		return b.distance(a.center) <= a.radius;
-	}
-
-	/**
-	 * Checks for a collision between two line segments.
-	 * RoyAwesome says rays are line segments.
-	 * 
-	 * <Afforess_> Perhaps Roy needs to brush up on geometry then
-	 * 
-	 * Code based on http://www.bryceboe.com/2006/10/23/line-segment-intersection-algorithm/
-	 * 
-	 * @param a
-	 * @param b
-	 * @return 
-	 */
-	public static boolean checkCollision(Segment a, Segment b) {
-		return (ccw(a.origin, b.origin, b.endpoint) != ccw(a.endpoint, b.origin, b.endpoint))
-			&& (ccw(b.origin, a.origin, a.endpoint) != ccw(b.endpoint, a.origin, a.endpoint));
-	}
-
-	/**
-	 * Checks if 3 points are counterclockwise.
-	 * (A helper for a helper method)
-	 * @param a
-	 * @param b
-	 * @param c
-	 * @return 
-	 */
-	private static boolean ccw(Vector3 a, Vector3 b, Vector3 c) {
-		//This is Java lisp
-		return (c.getY() - a.getY()) * (b.getX() - a.getX())
-			< (b.getY() - a.getY()) * (c.getX() - a.getX())
-			|| (c.getY() - a.getY()) * (b.getZ() - a.getZ())
-			< ((b.getY() - a.getY()) * (c.getZ() - a.getZ()));
-
-	}
-
-	public static boolean checkCollision(Segment a, Plane b) {
-		return (b.distance(a.origin) > 0) != (b.distance(a.endpoint) > 0);
-	}
-
-	public static boolean checkCollision(Plane a, Plane b) {
-		return !a.normal.equals(b.normal) && !a.normal.equals(b.normal.scale(-1));
-	}
-
-<<<<<<< HEAD
-	
-	public static Vector3 getCollision(BoundingSphere a, BoundingBox b){
-		//TODO implement this
-		return null;
-	}
-	
-	public static Vector3 getCollision(BoundingBox a, Plane b){
-		//TODO this
-		return null;
-	}
-	
-	public static Vector3 getCollision(BoundingSphere a, BoundingSphere b){
-		//TODO this
-		return null;
-	}
-	
-	public static Vector3 getCollision(BoundingBox a, Segment b){
-		//TODO this
-		return null;
-	}
-	
-	public static Vector3 getCollision(BoundingSphere a, Plane b){
-		//TODO this
-		return null;
-	}
-	
-	public static Vector3 getCollision(Plane a, Plane b){
-		//TODO this
-		return null;
-	}
-	
-	public static Vector3 getCollision(Plane a, Ray b){
-		//TODO this
-		return null;
-	}
-	
-	public static Vector3 getCollision(Plane a, Segment b){
-		//TODO this
-		return null;
-	}
-	
-	public static Vector3 getCollision(Ray a, Ray b){
-		//TODO this
-		return null;
-	}
-	
-	public static Vector3 getCollision(Segment a, Segment b){
-		//TODO this
-		return null;
-=======
-	/**
-	 * Gets the intersection between two BoundingBoxes.
-	 * Null will be returned if there's no collision.
-	 * 
-	 * Inspiration taken from:
-	 * http://clb.demon.fi/MathGeoLib/docs/AABB.cpp_code.html#876
-	 * http://tekpool.wordpress.com/2006/10/12/rectangle-intersection-find-the-intersecting-rectangle/
-	 * 
-	 * @param a
-	 * @param b
-	 * @return
-	 */
-	public static BoundingBox getIntersection(BoundingBox a, BoundingBox b) {
-		if ( ! checkCollision(a, b)) return null;
-		
-		Vector3 intersectionMin = new Vector3(
-			Math.max(a.min.getX(), b.min.getX()),
-			Math.max(a.min.getY(), b.min.getY()),
-			Math.max(a.min.getZ(), b.min.getZ())
-		);
-		
-		Vector3 intersectionMax = new Vector3(
-			Math.min(a.max.getX(), b.max.getX()),
-			Math.min(a.max.getY(), b.max.getY()),
-			Math.min(a.max.getZ(), b.max.getZ())
-		);
-
-		return new BoundingBox(intersectionMin, intersectionMax);
-	}
-	
-	/**
-	 * Gets the collision point between two BoundingBoxes.
-	 * @param a
-	 * @param b
-	 * @return
-	 */
-	public static Vector3 getCollision(BoundingBox a, BoundingBox b) {
-		BoundingBox intersection = getIntersection(a, b);
-		if (intersection == null) return null;
-		Vector3m ret = new Vector3m(intersection.min);
-		ret.add(intersection.max);
-		ret.scale(0.5f);
-		return ret;
->>>>>>> 575d0c03
-	}
-	
-	public static Vector3 getCollision(BoundingBox a, Ray b) {
-		float tmin = 0.0f;
-		float tmax = Float.MAX_VALUE;
-
-		//Check X slab
-		if ((Math.abs(b.direction.getX()) < MathHelper.FLT_EPSILON)
-			&& (b.origin.getX() < a.min.getX() || b.origin.getX() > a.max.getX())) {
-			return null;
-		}
-		float ood = 1.0f / b.direction.getX();
-		float t1 = (a.min.getX() - b.origin.getX()) * ood;
-		float t2 = (a.max.getX() - b.origin.getX()) * ood;
-		if (t1 > t2) {
-			float t2b = t2;
-			t2 = t1;
-			t1 = t2b;
-		}
-		if (t1 > tmin) {
-			tmin = t1;
-		}
-		if (t2 > tmax) {
-			tmax = t2;
-		}
-		if (tmin > tmax) {
-			return null;
-		}
-
-		//Check Y slab
-		if ((Math.abs(b.direction.getY()) < MathHelper.FLT_EPSILON)
-			&& (b.origin.getY() < a.min.getY() || b.origin.getY() > a.max.getY())) {
-			return null;
-		}
-		ood = 1.0f / b.direction.getY();
-		t1 = (a.min.getY() - b.origin.getY()) * ood;
-		t2 = (a.max.getY() - b.origin.getY()) * ood;
-		if (t1 > t2) {
-			float t2b = t2;
-			t2 = t1;
-			t1 = t2b;
-		}
-		if (t1 > tmin) {
-			tmin = t1;
-		}
-		if (t2 > tmax) {
-			tmax = t2;
-		}
-		if (tmin > tmax) {
-			return null;
-		}
-
-		//Check Z slab
-		if ((Math.abs(b.direction.getZ()) < MathHelper.FLT_EPSILON)
-			&& (b.origin.getZ() < a.min.getZ() || b.origin.getZ() > a.max.getZ())) {
-			return null;
-		}
-		ood = 1.0f / b.direction.getZ();
-		t1 = (a.min.getZ() - b.origin.getZ()) * ood;
-		t2 = (a.max.getZ() - b.origin.getZ()) * ood;
-		if (t1 > t2) {
-			float t2b = t2;
-			t2 = t1;
-			t1 = t2b;
-		}
-		if (t1 > tmin) {
-			tmin = t1;
-		}
-		if (t2 > tmax) {
-			tmax = t2;
-		}
-		if (tmin > tmax) {
-			return null;
-		}
-
-		// Ray intersects all 3 slabs. Return point (q) and intersection t value (tmin)
-		Vector3 q = b.origin.add(b.direction.scale(tmin));
-		return q;
-	}
-
-	/**
-	 * Gets the collision point between a
-	 * BoundingSphere and a Segment.
-	 * 
-	 * Taken from Real-Time Collision Detection.
-	 * 
-	 * @param a
-	 * @param b
-	 * @return 
-	 */
-	public static Vector3 getCollision(BoundingSphere a, Segment b) {
-		Vector3 m = b.origin.subtract(a.center);
-		Vector3 l = b.endpoint.subtract(b.origin);
-		Vector3 d = l.scale(1f / l.fastLength());
-
-		float e = m.dot(d);
-		float f = (float) (m.dot(m) - (a.radius * a.radius));
-
-		// Exit if r’s origin outside s (c > 0) and r pointing away from s (b > 0)
-		if (f > 0.0f && e > 0.0f) {
-			return null;
-		}
-		float discr = e * e - f;
-
-		// A negative discriminant corresponds to ray missing sphere
-		if (discr < 0.0f) {
-			return null;
-		}
-
-		// Ray now found to intersect sphere, compute smallest t value of intersection
-		float t = (float) (-e - MathHelper.sqrt(discr));
-
-		// If t is negative, ray started inside sphere so clamp t to zero
-		if (t < 0.0f) {
-			t = 0.0f;
-		}
-		return b.origin.add(d.scale(t));
-	}
-
-	/**
-	 * Gets the point of collision between a BoundingSphere
-	 * and a Ray.
-	 * 
-	 * @param a
-	 * @param b
-	 * @return 
-	 */
-	public static Vector3 getCollision(BoundingSphere a, Ray b) {
-		Vector3 m = b.origin.subtract(a.center);
-		float e = m.dot(b.direction);
-		float f = (float) (m.dot(m) - (a.radius * a.radius));
-
-		// Exit if r’s origin outside s (c > 0) and r pointing away from s (b > 0)
-		if (f > 0.0f && e > 0.0f) {
-			return null;
-		}
-		float discr = e * e - f;
-
-		// A negative discriminant corresponds to ray missing sphere
-		if (discr < 0.0f) {
-			return null;
-		}
-
-		// Ray now found to intersect sphere, compute smallest t value of intersection
-		float t = (float) (-e - MathHelper.sqrt(discr));
-
-		// If t is negative, ray started inside sphere so clamp t to zero
-		if (t < 0.0f) {
-			t = 0.0f;
-		}
-		return b.origin.add(b.direction.scale(t));
-	}
-
-	/**
-	 * Returns true if the BoundingBox contains the other BoundingBox.
-	 * 
-	 * @param a
-	 * @param b
-	 * @return 
-	 */
-	public static boolean contains(BoundingBox a, BoundingBox b) {
-		return (a.min.compareTo(b.min) >= 0 && a.max.compareTo(b.max) >= 0);
-	}
-
-	/**
-	 * Returns true if the BoundingBox contains the BoundingSphere.
-	 * 
-	 * @param a
-	 * @param b
-	 * @return 
-	 */
-	public static boolean contains(BoundingBox a, BoundingSphere b) {
-		Vector3 zeroed = a.max.subtract(a.min);
-		Vector3 newCenter = b.center.subtract(a.min);
-		return (newCenter.getX() - b.radius) <= 0
-			&& zeroed.getX() <= (newCenter.getX() + b.radius)
-			&& (newCenter.getY() - b.radius) <= 0
-			&& zeroed.getY() <= (newCenter.getY() + b.radius)
-			&& (newCenter.getZ() - b.radius) <= 0
-			&& zeroed.getZ() <= (newCenter.getZ() + b.radius);
-	}
-
-	/**
-	 * Checks if a box contains a Plane
-	 * 
-	 * Will always return false.
-	 * 
-	 * @param a
-	 * @param b
-	 * @return 
-	 */
-	public static boolean contains(BoundingBox a, Plane b) {
-		return false;
-	}
-	
-	/**
-	 * Checks if a BoundingBox will contain a Ray
-	 * 
-	 * Will always return false.
-	 * 
-	 * @param a
-	 * @param b
-	 * @return 
-	 */
-	public static boolean contains(BoundingBox a, Ray b) {
-		return false;
-	}
-	
-	/**
-	 * Returns true if the BoundingBox contains the Segment.
-	 * 
-	 * @param a
-	 * @param b
-	 * @return 
-	 */
-	public static boolean contains(BoundingBox a, Segment b) {
-		return (a.containsPoint(b.origin) && a.containsPoint(b.endpoint));
-	}
-
-	/**
-	 * Returns true if the BoundingSphere contains the BoundingSphere.
-	 * 
-	 * @param a
-	 * @param b
-	 * @return 
-	 */
-	public static boolean contains(BoundingSphere a, BoundingSphere b) {
-		return b.center.subtract(a.center).lengthSquared() 
-			+ (b.radius * b.radius) < a.radius * a.radius;
-	}
-
-	public static boolean contains(BoundingSphere a, Plane b) {
-		return false;
-	}
-
-	/**
-	 * Joke's getting old.
-	 * @param a
-	 * @param b
-	 * @return 
-	 */
-	public static boolean contains(BoundingSphere a, Ray b) {
-		return false;
-	}
-
-	public static boolean contains(BoundingSphere a, Segment b) {
-		return a.containsPoint(b.origin) && a.containsPoint(b.endpoint);
-	}
-
-	public static boolean contains(Plane a, Plane b) {
-		return a.normal.equals(b.normal) || a.normal.equals(b.normal.scale(-1));
-	}
-
-	public static boolean contains(Plane a, Ray b) {
-		return a.containsPoint(b.origin) && a.containsPoint(b.origin.add(b.direction));
-	}
-
-	public static boolean contains(Plane a, Segment b) {
-		return a.containsPoint(b.origin) && a.containsPoint(b.endpoint);
-	}
-
-	public static boolean contains(Ray a, Ray b) {
-		return a.containsPoint(b.origin) && a.containsPoint(b.origin.add(b.direction));
-	}
-
-	public static boolean contains(Ray a, Segment b) {
-		return a.contains(a) && a.contains(b);
-	}
-
-	public static boolean contains(Segment a, Segment b) {
-		return a.containsPoint(b.origin) && a.containsPoint(b.endpoint);
-	}
-
-	public static boolean contains(BoundingBox a, Vector3 b) {
-		return a.max.subtract(a.min).compareTo(b.subtract(a.min)) > 0;
-	}
-
-	public static boolean contains(BoundingSphere a, Vector3 b) {
-		return a.center.subtract(b).lengthSquared() <= a.radius * a.radius;
-	}
-
-	public static boolean contains(Plane a, Vector3 b) {
-		return a.distance(b) < MathHelper.FLT_EPSILON;
-	}
-
-	public static boolean contains(Ray a, Vector3 b) {
-		return b.subtract(a.origin).normalize().equals(a.direction);
-	}
-
-	public static boolean contains(Segment a, Vector3 b) {
-		return a.endpoint.subtract(a.origin).normalize().equals(b.subtract(a.origin).normalize()); //There must be a better way
-	}
-}
+package org.getspout.api.collision;
+
+import org.getspout.api.math.MathHelper;
+import org.getspout.api.math.Vector3;
+import org.getspout.api.math.Vector3m;
+
+public class CollisionHelper {
+	/**
+	 * Checks the collision between two BoundingBoxes
+	 *
+	 * @param a
+	 * @param b
+	 * @return
+	 */
+	public static boolean checkCollision(BoundingBox a, BoundingBox b) {
+		return a.min.compareTo(b.max) <= 0 && a.max.compareTo(b.min) >= 0;
+	}
+
+	/**
+	 * Checks the collision between a BoundingBox and a BoundingSphere
+	 *
+	 * @param a
+	 * @param b
+	 * @return
+	 */
+	public static boolean checkCollision(BoundingBox a, BoundingSphere b) {
+		//Implementation of Arvo's Algorithm
+		//http://www.gamasutra.com/view/feature/3383/simple_intersection_tests_for_games.php?page=4
+		double s, d = 0;
+
+		if (b.center.getX() < a.min.getX()) {
+			s = b.center.getX() - a.min.getX();
+			d += s * s;
+
+		} else if (b.center.getX() > a.max.getX()) {
+			s = b.center.getX() - a.max.getX();
+			d += s * s;
+		}
+
+		if (b.center.getY() < a.min.getY()) {
+			s = b.center.getY() - a.min.getY();
+			d += s * s;
+
+		} else if (b.center.getY() > a.max.getY()) {
+			s = b.center.getY() - a.max.getY();
+			d += s * s;
+		}
+
+		if (b.center.getZ() < a.min.getZ()) {
+			s = b.center.getZ() - a.min.getZ();
+			d += s * s;
+
+		} else if (b.center.getZ() > a.max.getZ()) {
+			s = b.center.getZ() - a.max.getZ();
+			d += s * s;
+		}
+
+		return d <= b.radius * b.radius;
+	}
+
+	/**
+	 * Checks if a bounding box and a line segment collide.
+	 * Based off of people.csail.mit.edu/amy/papers/box-jgt.ps
+	 * 
+	 * There must be a better way to do this.
+	 * 
+	 * @param a
+	 * @param b
+	 * @return 
+	 */
+	public static boolean checkCollision(BoundingBox a, Segment b) {
+		Vector3 box = a.max.subtract(a.min);
+		Vector3 seg = b.endpoint.subtract(b.origin);
+		Vector3 m = b.origin.add(b.endpoint).subtract(a.max).subtract(a.min);
+
+		// Try world coordinate axes as separating axes
+		float adx = Math.abs(seg.getX());
+		if (Math.abs(m.getX()) > box.getX() + adx) {
+			return false;
+		}
+		float ady = Math.abs(seg.getY());
+		if (Math.abs(m.getY()) > box.getY() + ady) {
+			return false;
+		}
+		float adz = Math.abs(seg.getZ());
+		if (Math.abs(m.getZ()) > box.getZ() + adz) {
+			return false;
+		}
+
+		// Add in an epsilon term to counteract arithmetic errors when segment is
+		// (near) parallel to a coordinate axis (see text for detail)
+		adx += MathHelper.FLT_EPSILON;
+		ady += MathHelper.FLT_EPSILON;
+		adz += MathHelper.FLT_EPSILON;
+
+		// Try cross products of segment direction vector with coordinate axes
+		if (Math.abs(m.getY() * seg.getZ() - m.getZ() * seg.getY()) > box.getY() * adz + box.getZ() * ady) {
+			return false;
+		}
+		if (Math.abs(m.getZ() * seg.getX() - m.getX() * seg.getZ()) > box.getX() * adz + box.getZ() * adx) {
+			return false;
+		}
+
+		if (Math.abs(m.getX() * seg.getY() - m.getY() * seg.getX()) > box.getX() * ady + box.getY() * adx) {
+			return false;
+		}
+
+		// No separating axis found; segment must be overlapping AABB
+		return true;
+
+	}
+
+	public static boolean checkCollision(BoundingBox a, Ray b) {
+		return getCollision(a, b) != null;
+	}
+
+	public static boolean checkCollision(BoundingBox a, Plane b) {
+		boolean pos = (b.distance(a.min) > 0);
+		return pos != (b.distance(a.max) > 0) //Planes that are axis-aligned. most cases
+			|| pos != (b.distance(new Vector3(a.max.getX(), a.min.getY(), a.min.getZ())) > 0)
+			|| pos != (b.distance(new Vector3(a.min.getX(), a.max.getY(), a.min.getZ())) > 0)
+			|| pos != (b.distance(new Vector3(a.min.getX(), a.min.getY(), a.max.getZ())) > 0)
+			|| pos != (b.distance(new Vector3(a.min.getX(), a.max.getY(), a.max.getZ())) > 0)
+			|| pos != (b.distance(new Vector3(a.max.getX(), a.min.getY(), a.max.getZ())) > 0)
+			|| pos != (b.distance(new Vector3(a.max.getX(), a.max.getY(), a.min.getZ())) > 0);
+	}
+
+	/**
+	 * Checks the collision between two BoundingSpheres
+	 *
+	 * @param a
+	 * @param b
+	 * @return
+	 */
+	public static boolean checkCollision(BoundingSphere a, BoundingSphere b) {
+		double radsum = a.radius + b.radius;
+		return radsum * radsum >= a.center.subtract(b.center).lengthSquared();
+	}
+
+	/**
+	 * Checks the collision between a BoundingSphere and a Segment.
+	 * 
+	 * @param a
+	 * @param b
+	 * @return 
+	 */
+	public static boolean checkCollision(BoundingSphere a, Segment b) {
+		Vector3 m = b.origin.subtract(a.center);
+		Vector3 l = b.endpoint.subtract(b.origin);
+		float lnorm = l.fastLength();
+		Vector3 d = l.scale(1f / lnorm);
+
+		float e = m.dot(d);
+		float f = (float) (m.dot(m) - (a.radius * a.radius));
+
+		// Exit if r’s origin outside s (c > 0) and r pointing away from s (b > 0)
+		if (f > 0.0f && e > 0.0f) {
+			return false;
+		}
+		float discr = e * e - f;
+
+		// A negative discriminant corresponds to ray missing sphere
+		if (discr < 0.0f) {
+			return false;
+		}
+
+		//Check that the intersection is not past the segment 
+		return (-e - MathHelper.sqrt(discr)) <= lnorm;
+	}
+
+	/**
+	 * Checks collision between a BoundingSphere and a Ray.
+	 * 
+	 * @param a
+	 * @param b
+	 * @return 
+	 */
+	public static boolean checkCollision(BoundingSphere a, Ray b) {
+		Vector3 m = b.origin.subtract(a.center);
+		float e = m.dot(b.direction);
+		float f = (float) (m.dot(m) - (a.radius * a.radius));
+
+		// Exit if r’s origin outside s (c > 0) and r pointing away from s (b > 0)
+		if (f > 0.0f && e > 0.0f) {
+			return false;
+		}
+		float discr = e * e - f;
+
+		// A negative discriminant corresponds to ray missing sphere
+		if (discr < 0.0f) {
+			return false;
+		}
+
+		// Ray now found to intersect sphere
+		return true;
+	}
+
+	public static boolean checkCollision(BoundingSphere a, Plane b) {
+		return b.distance(a.center) <= a.radius;
+	}
+
+	/**
+	 * Checks for a collision between two line segments.
+	 * RoyAwesome says rays are line segments.
+	 * 
+	 * <Afforess_> Perhaps Roy needs to brush up on geometry then
+	 * 
+	 * Code based on http://www.bryceboe.com/2006/10/23/line-segment-intersection-algorithm/
+	 * 
+	 * @param a
+	 * @param b
+	 * @return 
+	 */
+	public static boolean checkCollision(Segment a, Segment b) {
+		return (ccw(a.origin, b.origin, b.endpoint) != ccw(a.endpoint, b.origin, b.endpoint))
+			&& (ccw(b.origin, a.origin, a.endpoint) != ccw(b.endpoint, a.origin, a.endpoint));
+	}
+
+	/**
+	 * Checks if 3 points are counterclockwise.
+	 * (A helper for a helper method)
+	 * @param a
+	 * @param b
+	 * @param c
+	 * @return 
+	 */
+	private static boolean ccw(Vector3 a, Vector3 b, Vector3 c) {
+		//This is Java lisp
+		return (c.getY() - a.getY()) * (b.getX() - a.getX())
+			< (b.getY() - a.getY()) * (c.getX() - a.getX())
+			|| (c.getY() - a.getY()) * (b.getZ() - a.getZ())
+			< ((b.getY() - a.getY()) * (c.getZ() - a.getZ()));
+
+	}
+
+	public static boolean checkCollision(Segment a, Plane b) {
+		return (b.distance(a.origin) > 0) != (b.distance(a.endpoint) > 0);
+	}
+
+	public static boolean checkCollision(Plane a, Plane b) {
+		return !a.normal.equals(b.normal) && !a.normal.equals(b.normal.scale(-1));
+	}
+
+	
+	public static Vector3 getCollision(BoundingSphere a, BoundingBox b){
+		//TODO implement this
+		return null;
+	}
+	
+	public static Vector3 getCollision(BoundingBox a, Plane b){
+		//TODO this
+		return null;
+	}
+	
+	public static Vector3 getCollision(BoundingSphere a, BoundingSphere b){
+		//TODO this
+		return null;
+	}
+	
+	public static Vector3 getCollision(BoundingBox a, Segment b){
+		//TODO this
+		return null;
+	}
+	
+	public static Vector3 getCollision(BoundingSphere a, Plane b){
+		//TODO this
+		return null;
+	}
+	
+	public static Vector3 getCollision(Plane a, Plane b){
+		//TODO this
+		return null;
+	}
+	
+	public static Vector3 getCollision(Plane a, Ray b){
+		//TODO this
+		return null;
+	}
+	
+	public static Vector3 getCollision(Plane a, Segment b){
+		//TODO this
+		return null;
+	}
+	
+	public static Vector3 getCollision(Ray a, Ray b){
+		//TODO this
+		return null;
+	}
+	/**
+	 * Gets the intersection between two BoundingBoxes.
+	 * Null will be returned if there's no collision.
+	 * 
+	 * Inspiration taken from:
+	 * http://clb.demon.fi/MathGeoLib/docs/AABB.cpp_code.html#876
+	 * http://tekpool.wordpress.com/2006/10/12/rectangle-intersection-find-the-intersecting-rectangle/
+	 * 
+	 * @param a
+	 * @param b
+	 * @return
+	 */
+	public static BoundingBox getIntersection(BoundingBox a, BoundingBox b) {
+		if ( ! checkCollision(a, b)) return null;
+		
+		Vector3 intersectionMin = new Vector3(
+			Math.max(a.min.getX(), b.min.getX()),
+			Math.max(a.min.getY(), b.min.getY()),
+			Math.max(a.min.getZ(), b.min.getZ())
+		);
+		
+		Vector3 intersectionMax = new Vector3(
+			Math.min(a.max.getX(), b.max.getX()),
+			Math.min(a.max.getY(), b.max.getY()),
+			Math.min(a.max.getZ(), b.max.getZ())
+		);
+
+		return new BoundingBox(intersectionMin, intersectionMax);
+	}
+	
+	/**
+	 * Gets the collision point between two BoundingBoxes.
+	 * @param a
+	 * @param b
+	 * @return
+	 */
+	public static Vector3 getCollision(BoundingBox a, BoundingBox b) {
+		BoundingBox intersection = getIntersection(a, b);
+		if (intersection == null) return null;
+		Vector3m ret = new Vector3m(intersection.min);
+		ret.add(intersection.max);
+		ret.scale(0.5f);
+		return ret;
+	}
+	
+	
+	public static Vector3 getCollision(Segment a, Segment b){
+		//TODO this
+		return null;
+	}
+	
+	public static Vector3 getCollision(BoundingBox a, Ray b) {
+		float tmin = 0.0f;
+		float tmax = Float.MAX_VALUE;
+
+		//Check X slab
+		if ((Math.abs(b.direction.getX()) < MathHelper.FLT_EPSILON)
+			&& (b.origin.getX() < a.min.getX() || b.origin.getX() > a.max.getX())) {
+			return null;
+		}
+		float ood = 1.0f / b.direction.getX();
+		float t1 = (a.min.getX() - b.origin.getX()) * ood;
+		float t2 = (a.max.getX() - b.origin.getX()) * ood;
+		if (t1 > t2) {
+			float t2b = t2;
+			t2 = t1;
+			t1 = t2b;
+		}
+		if (t1 > tmin) {
+			tmin = t1;
+		}
+		if (t2 > tmax) {
+			tmax = t2;
+		}
+		if (tmin > tmax) {
+			return null;
+		}
+
+		//Check Y slab
+		if ((Math.abs(b.direction.getY()) < MathHelper.FLT_EPSILON)
+			&& (b.origin.getY() < a.min.getY() || b.origin.getY() > a.max.getY())) {
+			return null;
+		}
+		ood = 1.0f / b.direction.getY();
+		t1 = (a.min.getY() - b.origin.getY()) * ood;
+		t2 = (a.max.getY() - b.origin.getY()) * ood;
+		if (t1 > t2) {
+			float t2b = t2;
+			t2 = t1;
+			t1 = t2b;
+		}
+		if (t1 > tmin) {
+			tmin = t1;
+		}
+		if (t2 > tmax) {
+			tmax = t2;
+		}
+		if (tmin > tmax) {
+			return null;
+		}
+
+		//Check Z slab
+		if ((Math.abs(b.direction.getZ()) < MathHelper.FLT_EPSILON)
+			&& (b.origin.getZ() < a.min.getZ() || b.origin.getZ() > a.max.getZ())) {
+			return null;
+		}
+		ood = 1.0f / b.direction.getZ();
+		t1 = (a.min.getZ() - b.origin.getZ()) * ood;
+		t2 = (a.max.getZ() - b.origin.getZ()) * ood;
+		if (t1 > t2) {
+			float t2b = t2;
+			t2 = t1;
+			t1 = t2b;
+		}
+		if (t1 > tmin) {
+			tmin = t1;
+		}
+		if (t2 > tmax) {
+			tmax = t2;
+		}
+		if (tmin > tmax) {
+			return null;
+		}
+
+		// Ray intersects all 3 slabs. Return point (q) and intersection t value (tmin)
+		Vector3 q = b.origin.add(b.direction.scale(tmin));
+		return q;
+	}
+
+	/**
+	 * Gets the collision point between a
+	 * BoundingSphere and a Segment.
+	 * 
+	 * Taken from Real-Time Collision Detection.
+	 * 
+	 * @param a
+	 * @param b
+	 * @return 
+	 */
+	public static Vector3 getCollision(BoundingSphere a, Segment b) {
+		Vector3 m = b.origin.subtract(a.center);
+		Vector3 l = b.endpoint.subtract(b.origin);
+		Vector3 d = l.scale(1f / l.fastLength());
+
+		float e = m.dot(d);
+		float f = (float) (m.dot(m) - (a.radius * a.radius));
+
+		// Exit if r’s origin outside s (c > 0) and r pointing away from s (b > 0)
+		if (f > 0.0f && e > 0.0f) {
+			return null;
+		}
+		float discr = e * e - f;
+
+		// A negative discriminant corresponds to ray missing sphere
+		if (discr < 0.0f) {
+			return null;
+		}
+
+		// Ray now found to intersect sphere, compute smallest t value of intersection
+		float t = (float) (-e - MathHelper.sqrt(discr));
+
+		// If t is negative, ray started inside sphere so clamp t to zero
+		if (t < 0.0f) {
+			t = 0.0f;
+		}
+		return b.origin.add(d.scale(t));
+	}
+
+	/**
+	 * Gets the point of collision between a BoundingSphere
+	 * and a Ray.
+	 * 
+	 * @param a
+	 * @param b
+	 * @return 
+	 */
+	public static Vector3 getCollision(BoundingSphere a, Ray b) {
+		Vector3 m = b.origin.subtract(a.center);
+		float e = m.dot(b.direction);
+		float f = (float) (m.dot(m) - (a.radius * a.radius));
+
+		// Exit if r’s origin outside s (c > 0) and r pointing away from s (b > 0)
+		if (f > 0.0f && e > 0.0f) {
+			return null;
+		}
+		float discr = e * e - f;
+
+		// A negative discriminant corresponds to ray missing sphere
+		if (discr < 0.0f) {
+			return null;
+		}
+
+		// Ray now found to intersect sphere, compute smallest t value of intersection
+		float t = (float) (-e - MathHelper.sqrt(discr));
+
+		// If t is negative, ray started inside sphere so clamp t to zero
+		if (t < 0.0f) {
+			t = 0.0f;
+		}
+		return b.origin.add(b.direction.scale(t));
+	}
+
+	/**
+	 * Returns true if the BoundingBox contains the other BoundingBox.
+	 * 
+	 * @param a
+	 * @param b
+	 * @return 
+	 */
+	public static boolean contains(BoundingBox a, BoundingBox b) {
+		return (a.min.compareTo(b.min) >= 0 && a.max.compareTo(b.max) >= 0);
+	}
+
+	/**
+	 * Returns true if the BoundingBox contains the BoundingSphere.
+	 * 
+	 * @param a
+	 * @param b
+	 * @return 
+	 */
+	public static boolean contains(BoundingBox a, BoundingSphere b) {
+		Vector3 zeroed = a.max.subtract(a.min);
+		Vector3 newCenter = b.center.subtract(a.min);
+		return (newCenter.getX() - b.radius) <= 0
+			&& zeroed.getX() <= (newCenter.getX() + b.radius)
+			&& (newCenter.getY() - b.radius) <= 0
+			&& zeroed.getY() <= (newCenter.getY() + b.radius)
+			&& (newCenter.getZ() - b.radius) <= 0
+			&& zeroed.getZ() <= (newCenter.getZ() + b.radius);
+	}
+
+	/**
+	 * Checks if a box contains a Plane
+	 * 
+	 * Will always return false.
+	 * 
+	 * @param a
+	 * @param b
+	 * @return 
+	 */
+	public static boolean contains(BoundingBox a, Plane b) {
+		return false;
+	}
+	
+	/**
+	 * Checks if a BoundingBox will contain a Ray
+	 * 
+	 * Will always return false.
+	 * 
+	 * @param a
+	 * @param b
+	 * @return 
+	 */
+	public static boolean contains(BoundingBox a, Ray b) {
+		return false;
+	}
+	
+	/**
+	 * Returns true if the BoundingBox contains the Segment.
+	 * 
+	 * @param a
+	 * @param b
+	 * @return 
+	 */
+	public static boolean contains(BoundingBox a, Segment b) {
+		return (a.containsPoint(b.origin) && a.containsPoint(b.endpoint));
+	}
+
+	/**
+	 * Returns true if the BoundingSphere contains the BoundingSphere.
+	 * 
+	 * @param a
+	 * @param b
+	 * @return 
+	 */
+	public static boolean contains(BoundingSphere a, BoundingSphere b) {
+		return b.center.subtract(a.center).lengthSquared() 
+			+ (b.radius * b.radius) < a.radius * a.radius;
+	}
+
+	public static boolean contains(BoundingSphere a, Plane b) {
+		return false;
+	}
+
+	/**
+	 * Joke's getting old.
+	 * @param a
+	 * @param b
+	 * @return 
+	 */
+	public static boolean contains(BoundingSphere a, Ray b) {
+		return false;
+	}
+
+	public static boolean contains(BoundingSphere a, Segment b) {
+		return a.containsPoint(b.origin) && a.containsPoint(b.endpoint);
+	}
+
+	public static boolean contains(Plane a, Plane b) {
+		return a.normal.equals(b.normal) || a.normal.equals(b.normal.scale(-1));
+	}
+
+	public static boolean contains(Plane a, Ray b) {
+		return a.containsPoint(b.origin) && a.containsPoint(b.origin.add(b.direction));
+	}
+
+	public static boolean contains(Plane a, Segment b) {
+		return a.containsPoint(b.origin) && a.containsPoint(b.endpoint);
+	}
+
+	public static boolean contains(Ray a, Ray b) {
+		return a.containsPoint(b.origin) && a.containsPoint(b.origin.add(b.direction));
+	}
+
+	public static boolean contains(Ray a, Segment b) {
+		return a.contains(a) && a.contains(b);
+	}
+
+	public static boolean contains(Segment a, Segment b) {
+		return a.containsPoint(b.origin) && a.containsPoint(b.endpoint);
+	}
+
+	public static boolean contains(BoundingBox a, Vector3 b) {
+		return a.max.subtract(a.min).compareTo(b.subtract(a.min)) > 0;
+	}
+
+	public static boolean contains(BoundingSphere a, Vector3 b) {
+		return a.center.subtract(b).lengthSquared() <= a.radius * a.radius;
+	}
+
+	public static boolean contains(Plane a, Vector3 b) {
+		return a.distance(b) < MathHelper.FLT_EPSILON;
+	}
+
+	public static boolean contains(Ray a, Vector3 b) {
+		return b.subtract(a.origin).normalize().equals(a.direction);
+	}
+
+	public static boolean contains(Segment a, Vector3 b) {
+		return a.endpoint.subtract(a.origin).normalize().equals(b.subtract(a.origin).normalize()); //There must be a better way
+	}
+}